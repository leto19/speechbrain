#!/usr/bin/env python3
"""Recipe for doing ASR with phoneme targets and mPER loss on the TIMIT dataset.

To run this recipe, do the following:
> python experiment_mWER.py mWER.yaml --data_folder /path/to/TIMIT

Authors
 * Mirco Ravanelli 2020
 * Ju-Chieh Chou 2020
 * Abdel Heba 2020
 * Sung-Lin Yeh 2020
"""
import os
import sys
import torch
import speechbrain as sb

os.environ["CUDA_VISIBLE_DEVICES"] = "2"


# Define training procedure
class ASR(sb.Brain):
    def compute_forward(self, x, y, stage):
        ids, wavs, wav_lens = x
        ids, phns, phn_lens = y

        wavs, wav_lens = wavs.to(self.device), wav_lens.to(self.device)
        phns, phn_lens = phns.to(self.device), phn_lens.to(self.device)

        if stage == sb.Stage.TRAIN:
            """
            if hasattr(self.modules, "env_corrupt"):
                wavs_noise = self.modules.env_corrupt(wavs, wav_lens)
                wavs = torch.cat([wavs, wavs_noise], dim=0)
                wav_lens = torch.cat([wav_lens, wav_lens])
                phns = torch.cat([phns, phns])
            """
            if hasattr(self.hparams, "augmentation"):
                wavs = self.hparams.augmentation(wavs, wav_lens)

        feats = self.hparams.compute_features(wavs)
        feats = self.modules.normalize(feats, wav_lens)
        x = self.modules.enc(feats)

        if stage == sb.Stage.VALID:
            # set max decoding step to the label length
            self.hparams.beam_searcher.max_decode_ratio = phns.size(1) / x.size(
                1
            )
            (
                hyps,
                topk_hyps,
                topk_scores,
                topk_len,
                topk_logprobs,
            ) = self.hparams.beam_searcher(x, wav_lens)
            # return p_ctc, p_seq, wav_lens, hyps
            return (
                wav_lens,
                hyps,
                topk_hyps,
                topk_scores,
                topk_len,
                topk_logprobs,
            )

        elif stage == sb.Stage.TEST:
            (
                hyps,
                topk_hyps,
                topk_scores,
                topk_len,
                topk_logprobs,
            ) = self.hparams.beam_searcher(x, wav_lens)
            return (
                wav_lens,
                hyps,
                topk_hyps,
                topk_scores,
                topk_len,
                topk_logprobs,
            )

        elif stage == sb.Stage.TRAIN:
            # set max decoding step to the label length
            self.hparams.sampler.max_decode_ratio = phns.size(1) / x.size(1)
            # n-best hyps for minWER loss
            (
                hyps,
                topk_hyps,
                topk_scores,
                topk_len,
                topk_logprobs,
            ) = self.hparams.sampler(x, wav_lens)
            return (
                wav_lens,
                hyps,
                topk_hyps,
                topk_scores,
                topk_len,
                topk_logprobs,
            )

    def compute_objectives(self, predictions, targets, stage):
        (
            wav_lens,
            hyps,
            topk_hyps,
            topk_scores,
            topk_length,
            topk_logprobs,
        ) = predictions

        ids, phns, phn_lens = targets
        phns, phn_lens = phns.to(self.device), phn_lens.to(self.device)

        """
        if hasattr(self.hparams, "env_corrupt") and stage == sb.Stage.TRAIN:
            phns = torch.cat([phns, phns], dim=0)
            phn_lens = torch.cat([phn_lens, phn_lens], dim=0)
        """

        # Add phn_lens by one for eos token
        abs_length = torch.round(phn_lens * phns.shape[1])
<<<<<<< HEAD

        # Append eos token at the end of the label sequences
        phns_with_eos = sb.data_io.data_io.append_eos_token(
            phns, length=abs_length, eos_index=self.hparams.eos_index
        )

        # convert to speechbrain-style relative length
        rel_length = (abs_length + 1) / phns_with_eos.shape[1]

        loss_seq = self.hparams.seq_cost(
            topk_logprobs[:, 0], phns_with_eos, rel_length
        )
=======
>>>>>>> ada55ba3
        loss = self.hparams.minPER_cost(
            topk_hyps, phns, topk_length, abs_length, topk_scores,
        )
        loss = loss_seq

        # Record losses for posterity
        if stage != sb.Stage.TRAIN:
            # self.seq_metrics.append(ids, topk_logprobs[:, 0], phns_with_eos, rel_length)
            # self.mPER_metrics.append(
            #    ids, topk_hyps, phns, topk_length, abs_length, topk_scores
            # )
            self.per_metrics.append(
                ids, hyps, phns, None, phn_lens, self.hparams.ind2lab
            )

        return loss

    def fit_batch(self, batch):
        inputs, targets = batch
        predictions = self.compute_forward(inputs, targets, sb.Stage.TRAIN)
        loss = self.compute_objectives(predictions, targets, sb.Stage.TRAIN)
        loss.backward()
        self.optimizer.step()
        self.optimizer.zero_grad()
        return loss.detach()

    def evaluate_batch(self, batch, stage):
        inputs, targets = batch
        predictions = self.compute_forward(inputs, targets, stage=stage)
        loss = self.compute_objectives(predictions, targets, stage=stage)
        return loss.detach()

    def on_stage_start(self, stage, epoch):
        self.mPER_metrics = self.hparams.mPER_stats()
        self.seq_metrics = self.hparams.seq_stats()

        if stage != sb.Stage.TRAIN:
            self.per_metrics = self.hparams.per_stats()

    def on_stage_end(self, stage, stage_loss, epoch):
        if stage == sb.Stage.TRAIN:
            self.train_loss = stage_loss
        else:
            per = self.per_metrics.summarize("error_rate")

        if stage == sb.Stage.VALID:
            old_lr, new_lr = self.hparams.lr_annealing(per)
            sb.nnet.schedulers.update_learning_rate(self.optimizer, new_lr)

            if self.root_process:
                self.hparams.train_logger.log_stats(
                    stats_meta={"epoch": epoch, "lr": old_lr},
                    train_stats={"loss": self.train_loss},
                    valid_stats={
                        "loss": stage_loss,
                        # "mPER_loss": self.mPER_metrics.summarize("average"),
                        "PER": per,
                    },
                )
                self.checkpointer.save_and_keep_only(
                    meta={"PER": per}, min_keys=["PER"]
                )

        if stage == sb.Stage.TEST:
            self.hparams.train_logger.log_stats(
                stats_meta={"Epoch loaded": self.hparams.epoch_counter.current},
                test_stats={"loss": stage_loss, "PER": per},
            )
            with open(self.hparams.wer_file, "w") as w:
<<<<<<< HEAD
                # w.write("CTC loss stats:\n")
                # self.ctc_metrics.write_stats(w)
=======
                w.write("mPER loss stats:\n")
                self.mPER_metrics.write_stats(w)
>>>>>>> ada55ba3
                # w.write("\nseq2seq loss stats:\n")
                # self.seq_metrics.write_stats(w)
                w.write("\nPER stats:\n")
                self.per_metrics.write_stats(w)
                print(
                    "mPER loss and PER stats written to file",
                    self.hparams.wer_file,
                )


if __name__ == "__main__":
    # This hack needed to import data preparation script from ../..
    current_dir = os.path.dirname(os.path.abspath(__file__))
    sys.path.append(os.path.dirname(os.path.dirname(current_dir)))
    from timit_prepare import prepare_timit  # noqa E402

    # Load hyperparameters file with command-line overrides
    hparams_file, overrides = sb.parse_arguments(sys.argv[1:])
    with open(hparams_file) as fin:
        hparams = sb.load_extended_yaml(fin, overrides)
    # TODO
    # download spbrain seq2seq TIMIT model
    # for fine-tunning with mPER Loss

    # Create experiment directory
    sb.create_experiment_directory(
        experiment_directory=hparams["output_folder"],
        hyperparams_to_save=hparams_file,
        overrides=overrides,
    )

    # Prepare data
    prepare_timit(
        data_folder=hparams["data_folder"],
        splits=["train", "dev", "test"],
        save_folder=hparams["data_folder"],
    )

    # Collect index to label conversion dict for decoding
    train_set = hparams["train_loader"]()
    valid_set = hparams["valid_loader"]()
    hparams["ind2lab"] = hparams["train_loader"].label_dict["phn"]["index2lab"]

    asr_brain = ASR(
        modules=hparams["modules"],
        opt_class=hparams["opt_class"],
        hparams=hparams,
        checkpointer=hparams["checkpointer"],
    )

    asr_brain.fit(asr_brain.hparams.epoch_counter, train_set, valid_set)
    asr_brain.evaluate(hparams["test_loader"](), min_key="PER")<|MERGE_RESOLUTION|>--- conflicted
+++ resolved
@@ -122,7 +122,6 @@
 
         # Add phn_lens by one for eos token
         abs_length = torch.round(phn_lens * phns.shape[1])
-<<<<<<< HEAD
 
         # Append eos token at the end of the label sequences
         phns_with_eos = sb.data_io.data_io.append_eos_token(
@@ -135,8 +134,6 @@
         loss_seq = self.hparams.seq_cost(
             topk_logprobs[:, 0], phns_with_eos, rel_length
         )
-=======
->>>>>>> ada55ba3
         loss = self.hparams.minPER_cost(
             topk_hyps, phns, topk_length, abs_length, topk_scores,
         )
@@ -206,13 +203,8 @@
                 test_stats={"loss": stage_loss, "PER": per},
             )
             with open(self.hparams.wer_file, "w") as w:
-<<<<<<< HEAD
-                # w.write("CTC loss stats:\n")
-                # self.ctc_metrics.write_stats(w)
-=======
                 w.write("mPER loss stats:\n")
                 self.mPER_metrics.write_stats(w)
->>>>>>> ada55ba3
                 # w.write("\nseq2seq loss stats:\n")
                 # self.seq_metrics.write_stats(w)
                 w.write("\nPER stats:\n")
