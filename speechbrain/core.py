"""Core SpeechBrain code for running experiments.

Authors
 * Peter Plantinga 2020
 * Abdel Heba 2020
"""

import os
import sys
import torch
import shutil
import logging
import inspect
import argparse
import subprocess
import speechbrain as sb
from datetime import date
from enum import Enum, auto
from tqdm.contrib import tqdm
from types import SimpleNamespace
from torch.nn import SyncBatchNorm
from torch.nn import DataParallel as DP
from torch.utils.data import DistributedSampler
from torch.nn.parallel import DistributedDataParallel as DDP
from speechbrain.data_io.data_io import DataLoaderFactory

logger = logging.getLogger(__name__)
DEFAULT_LOG_CONFIG = os.path.dirname(os.path.abspath(__file__))
DEFAULT_LOG_CONFIG = os.path.join(DEFAULT_LOG_CONFIG, "log-config.yaml")
torch._C._jit_set_profiling_executor(False)
torch._C._jit_set_profiling_mode(False)


def create_experiment_directory(
    experiment_directory,
    hyperparams_to_save=None,
    overrides={},
    log_config=DEFAULT_LOG_CONFIG,
    save_env_desc=True,
):
    """Create the output folder and relevant experimental files.

    Arguments
    ---------
    experiment_directory : str
        The place where the experiment directory should be created.
    hyperparams_to_save : str
        A filename of a yaml file representing the parameters for this
        experiment. If passed, references are resolved and the result is
        written to a file in the experiment directory called "hyperparams.yaml"
    overrides : dict
        A mapping of replacements made in the yaml file, to save in yaml.
    log_config : str
        A yaml filename containing configuration options for the logger.
    save_env_desc : bool
        If True, an environment state description is saved to the experiment
        directory, in a file called env.log in the experiment directory
    """
    try:
        # all writing command must be done with the main_process
        if sb.if_main_process():
            if not os.path.isdir(experiment_directory):
                os.makedirs(experiment_directory)

            # Write the parameters file
            if hyperparams_to_save is not None:
                hyperparams_filename = os.path.join(
                    experiment_directory, "hyperparams.yaml"
                )
                with open(hyperparams_to_save) as f:
                    resolved_yaml = sb.resolve_references(f, overrides)
                with open(hyperparams_filename, "w") as w:
                    print("# Generated %s from:" % date.today(), file=w)
                    print("# %s" % os.path.abspath(hyperparams_to_save), file=w)
                    print("# yamllint disable", file=w)
                    shutil.copyfileobj(resolved_yaml, w)

            # Copy executing file to output directory
            module = inspect.getmodule(inspect.currentframe().f_back)
            if module is not None:
                callingfile = os.path.realpath(module.__file__)
                shutil.copy(callingfile, experiment_directory)

            # Log exceptions to output automatically
            log_file = os.path.join(experiment_directory, "log.txt")
            logger_overrides = {
                "handlers": {"file_handler": {"filename": log_file}}
            }
            sb.utils.logger.setup_logging(log_config, logger_overrides)
            sys.excepthook = _logging_excepthook

            # Log beginning of experiment!
            logger.info("Beginning experiment!")
            logger.info(f"Experiment folder: {experiment_directory}")
            commit_hash = subprocess.check_output(
                ["git", "describe", "--always"]
            )
            logger.debug(
                "Commit hash: '%s'" % commit_hash.decode("utf-8").strip()
            )

            # Save system description:
            if save_env_desc:
                description_str = sb.utils.logger.get_environment_description()
                with open(
                    os.path.join(experiment_directory, "env.log"), "w"
                ) as fo:
                    fo.write(description_str)
    finally:
        # wait for main_process if ddp is used
        sb.ddp_barrier()


def _logging_excepthook(exc_type, exc_value, exc_traceback):
    """Interrupt exception raising to log the error."""
    logger.error("Exception:", exc_info=(exc_type, exc_value, exc_traceback))


def parse_arguments(arg_list):
    r"""Parse command-line arguments to the experiment.

    Arguments
    ---------
    arg_list: list
        a list of arguments to parse, most often from `sys.argv[1:]`

    Returns
    -------
    param_file : str
        The location of the parameters file.
    run_opts : dict
        Run options, such as distributed, device, etc.
    overrides : dict
        The overrides to pass to ``load_extended_yaml``.

    Example
    -------
    >>> argv = ['hyperparams.yaml', '--device', 'cuda:1', '--seed', '10']
    >>> filename, run_opts, overrides = parse_arguments(argv)
    >>> filename
    'hyperparams.yaml'
    >>> run_opts["device"]
    'cuda:1'
    >>> overrides
    'seed: 10'
    """
    parser = argparse.ArgumentParser(
        description="Run a SpeechBrain experiment",
    )
    parser.add_argument(
        "param_file",
        type=str,
        help="a yaml-formatted file using the extended YAML syntax "
        "defined by SpeechBrain.",
    )
    parser.add_argument(
        "--log_config",
        type=str,
        help="A file storing the configuration options for logging",
    )
    # if use_env = False in torch.distributed.lunch then local_rank arg is given
    parser.add_argument(
        "--local_rank", type=int, help="Rank on local machine",
    )
    parser.add_argument(
        "--device",
        type=str,
        default="cuda:0",
        help="The device to run the experiment on (e.g. 'cuda:0')",
    )
    parser.add_argument(
        "--data_parallel_count",
        type=int,
        default=-1,
        help="Number of devices that are used for data_parallel computation",
    )
    parser.add_argument(
        "--data_parallel_backend",
        type=bool,
        default=False,
        help="If True, data_parallel is used.",
    )
    parser.add_argument(
        "--distributed_launch",
        type=bool,
        default=False,
        help="if True, use DDP",
    )
    parser.add_argument(
        "--distributed_backend",
        type=str,
        default="nccl",
        help="One of {nccl, gloo, mpi}",
    )
<<<<<<< HEAD
    parser.add_argument(
        "--local_rank",
        type=int,
        help="Rank of process in multiprocessing setup",
    )
    parser.add_argument("--device", help="The device to run the experiment on")
=======
>>>>>>> 291147fb
    parser.add_argument(
        "--jit_module_keys",
        type=str,
        nargs="*",
        help="A list of keys in the 'modules' dict to jitify",
    )
    parser.add_argument(
        "--auto_mix_prec",
        type=bool,
        help="If True, automatic mixed-precision is used.",
    )
    parser.add_argument(
        "--max_grad_norm",
        type=float,
        help="Gradient norm will be clipped to this value, "
        "enter negative value to disable.",
    )
    parser.add_argument(
        "--nonfinite_patience",
        type=int,
        help="Max number of batches per epoch to skip if loss is nonfinite.",
    )
    parser.add_argument(
        "--progressbar",
        type=bool,
        help="If True, displays a progressbar indicating dataset progress.",
    )

    # Accept extra args to override yaml
    run_opts, overrides = parser.parse_known_args(arg_list)

    # Ignore items that are "None", they were not passed
<<<<<<< HEAD
    parsed_args = vars(parser.parse_args(arg_list))
    if parsed_args["local_rank"] is not None:
        parsed_args["rank"] = parsed_args["local_rank"]
        parsed_args["device"] = parsed_args["local_rank"]

    # overwrite rank and device in yaml
    if parsed_args["local_rank"] is not None:
        parsed_args["device"] = parsed_args["local_rank"]

        # avoid parsing "local_rank" to the yaml file
        del parsed_args["local_rank"]
=======
    run_opts = {k: v for k, v in vars(run_opts).items() if v is not None}

    param_file = run_opts["param_file"]
    del run_opts["param_file"]

    overrides = _convert_to_yaml(overrides)

    # Checking that DataParallel use the right number of GPU
    if run_opts["data_parallel_backend"]:
        if run_opts["data_parallel_count"] == 0:
            raise ValueError(
                "data_parellel_count must be > 1."
                "if data_parallel_count = -1, then use all gpus."
            )
        if run_opts["data_parallel_count"] > torch.cuda.device_count():
            raise ValueError(
                "data_parellel_count must be <= "
                + str(torch.cuda.device_count())
                + "if data_parallel_count = -1, then use all gpus."
            )

    # For DDP, the device args must equal to local_rank used by torch.distributed.lunch
    # If run_opts["local_rank"] exists
    # Otherwise use OS.environ["LOCAL_RANK"]
    local_rank = None
    if "local_rank" in run_opts:
        local_rank = run_opts["local_rank"]
    else:
        if "LOCAL_RANK" in os.environ and os.environ["LOCAL_RANK"] != "":
            local_rank = int(os.environ["LOCAL_RANK"])

    # force device arg to be the same as local_rank from torch.distributed.lunch
    if local_rank is not None and "cuda" in run_opts["device"]:
        run_opts["device"] = run_opts["device"][:-1] + str(local_rank)

    return param_file, run_opts, overrides
>>>>>>> 291147fb


def _convert_to_yaml(overrides):
    """Convert args to yaml for overrides"""
    yaml_string = ""

    # Handle '--arg=val' type args
    joined_args = "=".join(overrides)
    split_args = joined_args.split("=")

    for arg in split_args:
        if arg.startswith("--"):
            yaml_string += "\n" + arg[len("--") :] + ":"
        else:
            yaml_string += " " + arg

    return yaml_string.strip()


def if_main_process():
    """Check if the current process is the main process and authorized to run I/O commands.
    In DDP mode, the main process is the one with RANK == 0.
    In standard mode, the process will not have `RANK` Unix var and will be authorized to run the I/O commands.
    """
    if "RANK" in os.environ:
        if os.environ["RANK"] == "":
            return False
        else:
            if int(os.environ["RANK"]) == 0:
                return True
            return False
    return True


def ddp_barrier():
    """ In DDP mode, this function will synchronizes all processes.
    torch.distributed.barrier() will lock blocks processes until the whole group enters this function
    """
    if torch.distributed.is_initialized():
        torch.distributed.barrier()


def ddp_init_group(run_opts):
    """
    This function will initialize the ddp group if
    distributed_launch=True bool is given in the python command line.

    The ddp group will use distributed_backend arg for setting the DDP communication protocol.
    `RANK` Unix variable will be used for registring the subprocess to the ddp group.

    Arguments
    ---------
    run_opts: list
        a list of arguments to parse, most often from `sys.argv[1:]`
    """
    if run_opts["distributed_launch"]:
        if "local_rank" not in run_opts:
            sys.exit(
                "To use DDP backend, start your script with:\n\t"
                "python -m torch.distributed.lunch [args]\n\t"
                "experiment.py hyperparams.yaml --distributed_launch=True --distributed_backend=nccl"
            )
        else:
            if run_opts["local_rank"] + 1 > torch.cuda.device_count():
                sys.exit(
                    "Killing process " + str() + "\n"
                    "To use DDP backend, start your script with:\n\t"
                    "python -m torch.distributed.lunch [args]\n\t"
                    "experiment.py hyperparams.yaml --distributed_launch=True --distributed_backend=nccl"
                )
        if "RANK" in os.environ is None or os.environ["RANK"] == "":
            sys.exit(
                "To use DDP backend, start your script with:\n\t"
                "python -m torch.distributed.lunch [args]\n\t"
                "experiment.py hyperparams.yaml --distributed_launch=True --distributed_backend=nccl"
            )
        rank = int(os.environ["RANK"])

        if run_opts["distributed_backend"] == "nccl":
            if not torch.distributed.is_nccl_available():
                logger.info("NCCL is not supported in your machine.")
                raise ValueError("NCCL is not supported in your machine.")
        elif run_opts["distributed_backend"] == "gloo":
            if not torch.distributed.is_gloo_available():
                logger.info("GLOO is not supported in your machine.")
                raise ValueError("GLOO is not supported in your machine.")
        elif run_opts["distributed_backend"] == "mpi":
            if not torch.distributed.is_mpi_available():
                logger.info("MPI is not supported in your machine.")
                raise ValueError("MPI is not supported in your machine.")
        else:
            logger.info(
                run_opts["distributed_backend"]
                + " communcation protocol doesn't exist."
            )
            raise ValueError(
                run_opts["distributed_backend"]
                + " communcation protocol doesn't exist."
            )
        # rank arg is used to set the right rank of the current process for ddp.
        # if you have 2 servers with 2 gpu:
        # server1:
        #   GPU0: local_rank=device=0, rank=0
        #   GPU1: local_rank=device=1, rank=1
        # server2:
        #   GPU0: local_rank=device=0, rank=2
        #   GPU1: local_rank=device=1, rank=3
        torch.distributed.init_process_group(
            backend=run_opts["distributed_backend"], rank=rank,
        )
    else:
        logger.info(
            "Distributed_launch flag is disable, this experiment will be executed without DDP."
        )
        if "local_rank" in run_opts and run_opts["local_rank"] > 0:
            sys.exit(
                "DDP is disabled, no subprocess is accepted, signle GPU is then performed\n\t"
                "for multiGPU DDP training, please use --distributed_launch=True\n\t"
                "python -m torch.distributed.lunch [args]\n\t"
                "experiment.py hyperparams.yaml --distributed_launch=True --distributed_backend=nccl"
            )


class Stage(Enum):
    """Simple enum to track stage of experiments."""

    TRAIN = auto()
    VALID = auto()
    TEST = auto()


class Brain:
    r"""Brain class abstracts away the details of data loops.

    The primary purpose of the `Brain` class is the implementation of
    the ``fit()`` method, which iterates epochs and datasets for the
    purpose of "fitting" a set of modules to a set of data.

    In order to use the ``fit()`` method, one should sub-class the ``Brain``
    class and override any methods for which the default behavior does not
    match the use case. For a simple use case (e.g. training a single model
    with a single dataset) the only methods that need to be overridden are:

    * ``compute_forward()``
    * ``compute_objectives()``

    The example below illustrates how overriding these two methods is done.

    For more complicated use cases, such as multiple modules that need to
    be updated, the following methods can be overridden:

    * ``fit_batch()``
    * ``evaluate_batch()``

    Arguments
    ---------
    modules : dict of str:torch.nn.Module pairs
        These modules are passed to the optimizier by default if they have
        trainable parameters, and will have train()/eval() called on them.
    opt_class : torch.optim class
        A torch optimizer constructor that has takes only the list of
        parameters (e.g. a lambda or partial function definition). By default,
        this will be passed all modules in ``modules`` at the
        beginning of the ``fit()`` method. This behavior can be changed
        by overriding the ``configure_optimizers()`` method.
    hparams : dict
        Each key:value pair should consist of a string key and a hyperparameter
        that is used within the overridden methods. These will
        be accessible via an ``hparams`` attribute, using "dot" notation:
        e.g. self.hparams.model(x)
    run_opts : dict
        A set of options to change the runtime environment, including
            jit_module_keys : list of str
                List of keys in modules that should be jit compiled.
            distributed_count : int
                Number of devices to run on.
            distributed_backend : str
                One of {"ddp_nccl", "ddp_gloo", "ddp_mpi", "data_parallel"}
            device : str
                The location for performing computations.
            auto_mix_prec : bool
                If True, automatic mixed-precision is used.
                Activate it only with cuda.
            max_grad_norm : float
                Default implementation of ``fit_batch()`` uses
                ``clip_grad_norm_`` with this value.
            nonfinite_patience : int
                Number of times to ignore non-finite losses before stopping.
            progressbar : bool
                Whether to display a progressbar when training.
    checkpointer : speechbrain.Checkpointer
        By default, this will be used to load checkpoints, and will have the
        optimizer added to continue training if interrupted.

    Example
    -------
    >>> from torch.optim import SGD
    >>> class SimpleBrain(Brain):
    ...     def compute_forward(self, x, stage):
    ...         return self.modules.model(x)
    ...     def compute_objectives(self, predictions, targets, stage):
    ...         return torch.nn.functional.l1_loss(predictions, targets)
    >>> model = torch.nn.Linear(in_features=10, out_features=10)
    >>> brain = SimpleBrain({"model": model}, opt_class=lambda x: SGD(x, 0.1))
    >>> brain.fit(range(1), ([torch.rand(10, 10), torch.rand(10, 10)],))
    """

    def __init__(  # noqa: C901
        self,
        modules=None,
        opt_class=None,
        hparams=None,
        run_opts=None,
        checkpointer=None,
    ):
        self.opt_class = opt_class
        self.checkpointer = checkpointer

        # Arguments passed via the run opts dictionary
        run_opt_defaults = {
            "device": "cpu",
            "data_parallel_count": -1,
            "data_parallel_backend": False,
            "distributed_launch": False,
            "distributed_backend": "nccl",
            "jit_module_keys": None,
            "auto_mix_prec": False,
            "max_grad_norm": 5.0,
            "nonfinite_patience": 3,
            "progressbar": True,
        }
        for arg, default in run_opt_defaults.items():
            if run_opts is not None and arg in run_opts:
                if hparams is not None and arg in hparams:
                    logger.info(
                        "Info: "
                        + arg
                        + " arg is override by command line input"
                    )
                setattr(self, arg, run_opts[arg])
            else:
                # If any arg from run_opt_defaults exist in hparams and
                # not in command line args "run_opts"
                if hparams is not None and arg in hparams:
                    logger.info(
                        "Info: " + arg + " arg from hparam file is used"
                    )
                    setattr(self, arg, hparams[arg])
                else:
                    setattr(self, arg, default)

        if self.data_parallel_backend and self.distributed_launch:
            sys.exit(
                "To use data_parallel backend, start you script with:\n\t"
                "python experiment.py hyperparams.yaml --data_parallel_backend=True --data_parallel_count=2"
                "To use DDP backend, start your script with:\n\t"
                "python -m torch.distributed.lunch [args]\n"
                "experiment.py hyperparams.yaml --distributed_launch=True --distributed_backend=nccl"
            )

        # Switch to the right context
        if "cuda" in self.device:
            torch.cuda.set_device(int(self.device[-1]))

        # Put modules on the right device, accessible with dot notation
        self.modules = torch.nn.ModuleDict(modules).to(self.device)

        # Make hyperparams available with dot notation too
        if hparams is not None:
            self.hparams = SimpleNamespace(**hparams)

        # Automatic mixed precision init
        if self.auto_mix_prec:
            self.scaler = torch.cuda.amp.GradScaler()

        # List parameter count for the user
        total_params = sum(
            p.numel() for p in self.modules.parameters() if p.requires_grad
        )
        if total_params > 0:
            clsname = self.__class__.__name__
            fmt_num = sb.utils.logger.format_order_of_magnitude(total_params)
            logger.info(f"{fmt_num} trainable parameters in {clsname}")

        if self.distributed_launch:
            self.rank = int(os.environ["RANK"])
            if not torch.distributed.is_initialized():
                if self.rank > 0:
                    sys.exit(
                        " ================ WARNING ==============="
                        "Please add sb.ddp_init_group() into your exp.py"
                        "To use DDP backend, start your script with:\n\t"
                        "python -m torch.distributed.lunch [args]\n\t"
                        "experiment.py hyperparams.yaml --distributed_launch=True --distributed_backend=nccl"
                    )
                else:
                    logger.warn(
                        "To use DDP, please add sb.ddp_init_group() into your exp.py"
                    )
                    logger.info(
                        "Only the main process is alive, all other subprocess were killed."
                    )
            # force the models to start and remain synchronized
            torch.backends.cudnn.deterministic = True
            torch.backends.cudnn.benchmark = False

    def compute_forward(self, x, stage):
        """Forward pass, to be overridden by sub-classes.

        Arguments
        ---------
        x : torch.Tensor or list of tensors
            The input tensor or tensors for processing.
        stage : Stage
            The stage of the experiment: Stage.TRAIN, Stage.VALID, Stage.TEST

        Returns
        -------
        torch.Tensor
            A tensor representing the outputs after all processing is complete.
        """
        raise NotImplementedError

    def compute_objectives(self, predictions, targets, stage):
        """Compute loss, to be overridden by sub-classes.

        Arguments
        ---------
        predictions : torch.Tensor or list of tensors
            The output tensor or tensors to evaluate.
        targets : torch.Tensor or list of tensors
            The gold standard to use for evaluation.
        stage : Stage
            The stage of the experiment: Stage.TRAIN, Stage.VALID, Stage.TEST

        Returns
        -------
        loss : torch.Tensor
            A tensor with the computed loss
        """
        raise NotImplementedError

    def on_stage_start(self, stage, epoch=None):
        """Gets called when a stage starts.

        Useful for defining class variables used during the stage.

        Arguments
        ---------
        stage : Stage
            The stage of the experiment: Stage.TRAIN, Stage.VALID, Stage.TEST
        epoch : int
            The current epoch count.
        """
        pass

    def on_stage_end(self, stage, stage_loss, epoch=None):
        """Gets called at the end of a stage.

        Arguments
        ---------
        stage : Stage
            The stage of the experiment: Stage.TRAIN, Stage.VALID, Stage.TEST
        stage_loss : float
            The average loss over the completed stage.
        epoch : int
            The current epoch count.
        """
        pass

    def on_fit_start(self):
        """Gets called at the beginning of ``fit()``, on multiple processes
        if distributed_count is more than 0 and backend is ddp.

        Default implementation compiles the jit modules, initializes
        optimizers, and loads the latest checkpoint to resume training.
        """
        # Run this *after* mp.spawn since jit modules cannot be pickled.
        self._compile_jit()

        # Wrap modules with parallel backend after jit
        self._wrap_distributed()

        # Initialize optimizers after parameters are configured
        self.init_optimizers()

        # Load latest checkpoint to resume training if interrupted
        if self.checkpointer is not None:
            self.checkpointer.recover_if_possible(
                device=torch.device(self.device)
            )

    def init_optimizers(self):
        """Called during ``on_fit_start()``, initialize optimizers
        after parameters are fully configured (e.g. DDP, jit).

        The default implementation of this method depends on an optimizer
        class being passed at initialization that takes only a list
        of parameters (e.g. a lambda or a partial function definition).
        This creates a single optimizer that optimizes all trainable params.

        Override this class if there are multiple optimizers.
        """
        if self.opt_class is not None:
            self.optimizer = self.opt_class(self.modules.parameters())

            if self.checkpointer is not None:
                self.checkpointer.add_recoverable("optimizer", self.optimizer)

    def on_evaluate_start(self, max_key=None, min_key=None):
        """Gets called at the beginning of ``evaluate()``

        Default implementation loads the best-performing checkpoint for
        evaluation, based on stored metrics.

        Arguments
        ---------
        max_key : str
            Key to use for finding best checkpoint (higher is better).
            By default, passed to ``self.checkpointer.recover_if_possible()``.
        min_key : str
            Key to use for finding best checkpoint (lower is better).
            By default, passed to ``self.checkpointer.recover_if_possible()``.
        """

        # Recover best checkpoint for evaluation
        if self.checkpointer is not None:
            self.checkpointer.recover_if_possible(
                max_key=max_key,
                min_key=min_key,
                device=torch.device(self.device),
            )

    def fit_batch(self, batch):
        """Fit one batch, override to do multiple updates.

        The default impementation depends on a few methods being defined
        with a particular behavior:

        * ``compute_forward()``
        * ``compute_objectives()``

        Also depends on having optimizers passed at initialization.

        Arguments
        ---------
        batch : list of torch.Tensors
            batch of data to use for training. Default implementation assumes
            this batch has two elements: inputs and targets.

        Returns
        -------
        detached loss
        """
        inputs, labels = batch

        # Managing automatic mixed precision
        if self.auto_mix_prec:
            with torch.cuda.amp.autocast():
                outputs = self.compute_forward(inputs, Stage.TRAIN)
                loss = self.compute_objectives(outputs, labels, Stage.TRAIN)
                self.scaler.scale(loss).backward()
                if self.check_gradients(loss):
                    self.scaler.step(self.optimizer)
                self.optimizer.zero_grad()
                self.scaler.update()
        else:
            outputs = self.compute_forward(inputs, Stage.TRAIN)
            loss = self.compute_objectives(outputs, labels, Stage.TRAIN)
            loss.backward()
            if self.check_gradients(loss):
                self.optimizer.step()
            self.optimizer.zero_grad()

        return loss.detach().cpu()

    def check_gradients(self, loss):
        """Check if gradients are finite and not too large.

        Automatically clips large gradients.

        Arguments
        ---------
        loss : tensor
            The loss tensor after ``backward()`` has been called but
            before the optimizers ``step()``.

        Returns
        -------
        bool
            Whether or not the optimizer step should be carried out.
        """
        if not torch.isfinite(loss):
            self.nonfinite_count += 1

            # Print helpful debug info
            logger.warn(f"Loss is {loss}.")
            for p in self.modules.parameters():
                if not torch.isfinite(p).all():
                    logger.warn("Parameter is not finite: " + str(p))

            # Check if patience is exhausted
            if self.nonfinite_count > self.nonfinite_patience:
                raise ValueError(
                    "Loss is not finite and patience is exhausted. "
                    "To debug, wrap `fit()` with "
                    "autograd's `detect_anomaly()`, e.g.\n\nwith "
                    "torch.autograd.detect_anomaly():\n\tbrain.fit(...)"
                )
            else:
                logger.warn("Patience not yet exhausted, ignoring this batch.")
                return False

        # Clip gradient norm
        torch.nn.utils.clip_grad_norm_(
            (p for p in self.modules.parameters()), self.max_grad_norm
        )

        return True

    def evaluate_batch(self, batch, stage):
        """Evaluate one batch, override for different procedure than train.

        The default impementation depends on two methods being defined
        with a particular behavior:

        * ``compute_forward()``
        * ``compute_objectives()``

        Arguments
        ---------
        batch : list of torch.Tensors
            batch of data to use for evaluation. Default implementation assumes
            this batch has two elements: inputs and targets.
        stage : Stage
            The stage of the experiment: Stage.VALID, Stage.TEST

        Returns
        -------
        detached loss
        """
        inputs, targets = batch
        out = self.compute_forward(inputs, stage=stage)
        loss = self.compute_objectives(out, targets, stage=stage)
        return loss.detach().cpu()

    def fit(
        self, epoch_counter, train_set, valid_set=None, progressbar=None,
    ):
        """Iterate epochs and datasets to improve objective.

        Relies on the existence of mulitple functions that can (or should) be
        overridden. The following methods are used and expected to have a
        certain behavior:

        * ``fit_batch()``
        * ``evaluate_batch()``
        * ``update_average()``

        If the initialization was done with distributed_count > 0 and the
        distributed_backend is ddp, this method will spawn the correct number
        of processes and run a portion of the training data on the
        corresponding device.

        Arguments
        ---------
        epoch_counter : iterable
            each call should return an integer indicating the epoch count.
        train_set : DataLoader
            A set of data to use for training.
        valid_set : DataLoader
            A set of data to use for validation.
        progressbar : bool
            Whether to display the progress of each epoch in a progressbar.
        """
        self.on_fit_start()

        if progressbar is None:
            progressbar = self.progressbar

        # Use factories to get loaders
        self.train_sampler = None
        if isinstance(train_set, DataLoaderFactory):
            if self.distributed_launch:
                # num_replicas arg is equal to word_size
                # and retrieved automatically within
                # DistributedSampler obj.
                self.train_sampler = DistributedSampler(
                    dataset=train_set.dataset,
                    rank=self.rank,
                    shuffle=train_set.shuffle,
                )
            train_set = train_set.get_dataloader(self.train_sampler)
        if isinstance(valid_set, DataLoaderFactory):
            valid_set = valid_set.get_dataloader()

        # Iterate epochs
        for epoch in epoch_counter:

            # Training stage
            self.on_stage_start(Stage.TRAIN, epoch)
            self.modules.train()
            avg_train_loss = 0.0

            # Reset nonfinite count to 0 each epoch
            self.nonfinite_count = 0

            if self.train_sampler is not None:
                self.train_sampler.set_epoch(epoch)

            # Only show progressbar if requested and main_process
            disable = not (progressbar and sb.if_main_process())
            with tqdm(train_set, dynamic_ncols=True, disable=disable) as t:
                for self.step, batch in enumerate(t):
                    loss = self.fit_batch(batch)
                    avg_train_loss = self.update_average(loss, avg_train_loss)
                    t.set_postfix(train_loss=avg_train_loss)
            self.on_stage_end(Stage.TRAIN, avg_train_loss, epoch)

            # Validation stage
            avg_valid_loss = None
            if valid_set is not None:
                self.on_stage_start(Stage.VALID, epoch)
                self.modules.eval()
                avg_valid_loss = 0.0
                with torch.no_grad():
                    for self.step, batch in enumerate(
                        tqdm(valid_set, dynamic_ncols=True, disable=disable)
                    ):
                        loss = self.evaluate_batch(batch, stage=Stage.VALID)
                        avg_valid_loss = self.update_average(
                            loss, avg_valid_loss
                        )
                    try:
                        if sb.if_main_process():
                            self.on_stage_end(
                                Stage.VALID, avg_valid_loss, epoch
                            )
                    finally:
                        sb.ddp_barrier()

    def _compile_jit(self):
        """This should be run *after* mp.spawn, since jit modules
        cannot be pickled.
        """
        if self.jit_module_keys is None:
            return

        for name in self.jit_module_keys:
            if name not in self.modules:
                raise ValueError(
                    "module" + name + " is not defined in your hparams file."
                )
            module = torch.jit.script(self.modules[name])
            self.modules[name] = module.to(self.device)

    def _wrap_distributed(self):
        """Wrap modules with distributed wrapper when requested"""
        if not self.distributed_launch and not self.data_parallel_backend:
            return
        elif self.distributed_launch:
            for name, module in self.modules.items():
                if any(p.requires_grad for p in module.parameters()):
                    # for ddp, all module must run on same GPU
                    module = SyncBatchNorm.convert_sync_batchnorm(module)
                    module = DDP(module, device_ids=[self.device])
                    self.modules[name] = module
        else:
            # data_parallel_backend
            for name, module in self.modules.items():
                if any(p.requires_grad for p in module.parameters()):
                    # if distributed_count = -1 then use all gpus
                    # otherwise, specify the set of gpu to use
                    if self.data_parallel_count == -1:
                        module = DP(module)
                    else:
                        module = DP(
                            module,
                            [i for i in range(self.data_parallel_count)],
                        )
                    self.modules[name] = module

    def evaluate(self, test_set, max_key=None, min_key=None, progressbar=None):
        """Iterate test_set and evaluate brain performance. By default, loads
        the best-performing checkpoint (as recorded using the checkpointer).

        Arguments
        ---------
        test_set : list of DataLoaders
            This list will be zipped before iterating.
        max_key : str
            Key to use for finding best checkpoint, passed to on_evaluate_start
        min_key : str
            Key to use for finding best checkpoint, passed to on_evaluate_start
        progressbar : bool
            Whether to display the progress in a progressbar.

        Returns
        -------
        average test loss
        """
        if progressbar is None:
            progressbar = self.progressbar

        # Get test loader from factory
        if isinstance(test_set, DataLoaderFactory):
            test_set = test_set.get_dataloader()

        self.on_evaluate_start(max_key=max_key, min_key=min_key)
        self.on_stage_start(Stage.TEST, epoch=None)
        self.modules.eval()
        avg_test_loss = 0.0
        disable = not progressbar
        with torch.no_grad():
            for self.step, batch in enumerate(
                tqdm(test_set, dynamic_ncols=True, disable=disable)
            ):
                loss = self.evaluate_batch(batch, stage=Stage.TEST)
                avg_test_loss = self.update_average(loss, avg_test_loss)
            try:
                if sb.if_main_process():
                    self.on_stage_end(Stage.TEST, avg_test_loss, epoch=None)
            finally:
                sb.ddp_barrier()

    def update_average(self, loss, avg_loss):
        """Update running average of the loss.

        Arguments
        ---------
        loss : torch.tensor
            detached loss, a single float value.
        avg_loss : float
            current running average.

        Returns
        -------
        float
            The average loss
        """
        if torch.isfinite(loss):
            avg_loss -= avg_loss / (self.step + 1)
            avg_loss += float(loss) / (self.step + 1)
        return avg_loss<|MERGE_RESOLUTION|>--- conflicted
+++ resolved
@@ -192,15 +192,6 @@
         default="nccl",
         help="One of {nccl, gloo, mpi}",
     )
-<<<<<<< HEAD
-    parser.add_argument(
-        "--local_rank",
-        type=int,
-        help="Rank of process in multiprocessing setup",
-    )
-    parser.add_argument("--device", help="The device to run the experiment on")
-=======
->>>>>>> 291147fb
     parser.add_argument(
         "--jit_module_keys",
         type=str,
@@ -233,19 +224,6 @@
     run_opts, overrides = parser.parse_known_args(arg_list)
 
     # Ignore items that are "None", they were not passed
-<<<<<<< HEAD
-    parsed_args = vars(parser.parse_args(arg_list))
-    if parsed_args["local_rank"] is not None:
-        parsed_args["rank"] = parsed_args["local_rank"]
-        parsed_args["device"] = parsed_args["local_rank"]
-
-    # overwrite rank and device in yaml
-    if parsed_args["local_rank"] is not None:
-        parsed_args["device"] = parsed_args["local_rank"]
-
-        # avoid parsing "local_rank" to the yaml file
-        del parsed_args["local_rank"]
-=======
     run_opts = {k: v for k, v in vars(run_opts).items() if v is not None}
 
     param_file = run_opts["param_file"]
@@ -282,7 +260,6 @@
         run_opts["device"] = run_opts["device"][:-1] + str(local_rank)
 
     return param_file, run_opts, overrides
->>>>>>> 291147fb
 
 
 def _convert_to_yaml(overrides):
