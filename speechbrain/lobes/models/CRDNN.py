--- conflicted
+++ resolved
@@ -5,14 +5,7 @@
 """
 import os
 import torch  # noqa: F401
-<<<<<<< HEAD
-from speechbrain.nnet.linear import Linear
-=======
-from speechbrain.yaml import load_extended_yaml
-from speechbrain.nnet.sequential import Sequential
->>>>>>> 30ccb668
 from speechbrain.nnet.pooling import Pooling
-from speechbrain.nnet.activations import Softmax
 from speechbrain.nnet.containers import Sequential, ReplicateBlock
 
 
@@ -52,12 +45,7 @@
 
     Example
     -------
-<<<<<<< HEAD
-    >>> model = CRDNN(output_size=40)
-=======
-    >>> import torch
     >>> model = CRDNN()
->>>>>>> 30ccb668
     >>> inputs = torch.rand([10, 120, 60])
     >>> outputs = model(inputs, init_params=True)
     >>> outputs.shape
@@ -119,50 +107,4 @@
             )
         )
 
-<<<<<<< HEAD
-        blocks.append(Linear(output_size, bias=False))
-        blocks.append(Softmax(apply_log=True))
-
-        super().__init__(*blocks)
-=======
-        super().__init__(*blocks)
-
-
-class NeuralBlock(Sequential):
-    """A block of neural network layers.
-
-    This module loads a parameter file and constructs a model based on the
-    stored hyperparameters. Two hyperparameters are treated specially:
-
-    * `constants.block_index`: This module overrides this parameter with
-        the value that is passed to the constructor.
-    * `constants.sequence`: This indicates the order of applying layers.
-        If it doesn't exist, the layers are applied in the order they
-        appear in the file.
-
-    Arguments
-    ---------
-    block_index : int
-        The index of this block in the network (starting from 1).
-    param_file : str
-        The location of the file storing the parameters for this block.
-    overrides : mapping
-        Parameters to change from the defaults listed in yaml.
-
-    Example
-    -------
-    >>> inputs = torch.rand([10, 50, 40])
-    >>> param_file = 'speechbrain/lobes/models/dnn_block.yaml'
-    >>> dnn = NeuralBlock(1, param_file)
-    >>> outputs = dnn(inputs, init_params=True)
-    >>> outputs.shape
-    torch.Size([10, 50, 512])
-    """
-
-    def __init__(self, block_index, param_file, overrides={}):
-        block_override = {"block_index": block_index}
-        recursive_update(overrides, block_override)
-        layers = load_extended_yaml(open(param_file), overrides)
-
-        super().__init__(*[getattr(layers, op) for op in layers.sequence])
->>>>>>> 30ccb668
+        super().__init__(*blocks)